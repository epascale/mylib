--- conflicted
+++ resolved
@@ -1,8 +1,5 @@
 from zernike import *
 from planck import *
-<<<<<<< HEAD
 from gaussfit import *
-=======
 from airy import *
-from aocs import *
->>>>>>> 313ffb9d
+from aocs import *